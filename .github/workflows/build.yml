--- conflicted
+++ resolved
@@ -64,11 +64,7 @@
 
   test:
     name: Test Suite
-<<<<<<< HEAD
-    needs: [check fmt clippy]
-=======
     needs: [check_linux, fmt, clippy]
->>>>>>> fd7e0e33
     runs-on: ubuntu-latest
     steps:
       - uses: actions/checkout@v2
