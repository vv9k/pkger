# 0.4.0
- Add an option to sign RPMs with a GPG key [#55](https://github.com/wojciechkepka/pkger/pull/55)
- Add an option to sign DEBs with a GPG key [#56](https://github.com/wojciechkepka/pkger/pull/56)
- Fix image caching
- Add `forward_ssh_agent` configuration option to forward the SSH authentication socket from the host machine to 
  the container. [#58](https://github.com/wojciechkepka/pkger/pull/58)
- Add `--no-sign` command line argument to `build` command so that users can disable signing for the particular build
  even when the gpg signing is enabled in the configuration.
- Move `forward_ssh_agent` option to `ssh` configuration and rename it to `forward_agent` [#60](https://github.com/wojciechkepka/pkger/pull/60)
- Add `disable_key_verification` to `ssh` configuration [#60](https://github.com/wojciechkepka/pkger/pull/60)
<<<<<<< HEAD
- Fix applying patches with relative paths [#64](https://github.com/wojciechkepka/pkger/pull/64)
- Recipes can now have a `recipe.yml` or `recipe.yaml` file where previously only `.yml` was accepted
  [#64](https://github.com/wojciechkepka/pkger/pull/64)
=======
- Add a warning when trying to build a recipe without a target
>>>>>>> 4b70e533

# 0.3.0
- Configure script now has a working directory set to `$PKGER_BLD_DIR`
- Recipes and config files now use YAML syntax [#52](https://github.com/wojciechkepka/pkger/pull/52)
- Add extra field to metadata that specifies image os if pkger fails to find it out
- Add ability to apply patches to source based on target image
- Directory structure of `output_dir` changed, now all images have a separate directory with output packages
- Fix ubuntu builds
- Add `list < recipes | images >` subcommand

# 0.2.1
- Fix setting default working directory in build and install phase

# 0.2.0

- pkger doesn't start a build by default, there is a separate subcommand `build` for that now. [#22](https://github.com/wojciechkepka/pkger/pull/22)
- Add `gen-recipe` subcommand to declaratively generate recipes [#22](https://github.com/wojciechkepka/pkger/pull/22)
- Build and install scripts now correctly have a working directory set [#23](https://github.com/wojciechkepka/pkger/pull/23)
- Allow overwriting default working directory of each script phase [#24](https://github.com/wojciechkepka/pkger/pull/24)
- Add option to change default shell in recipe scripts [#26](https://github.com/wojciechkepka/pkger/pull/26)
- Excluding paths from final package now works [#36](https://github.com/wojciechkepka/pkger/pull/36)
- Actually check if image should be rebuilt in docker [#37](https://github.com/wojciechkepka/pkger/pull/37)
- Cache images with dependencies installed, a lot of data saved on pulled dependencies [#38](https://github.com/wojciechkepka/pkger/pull/38)
- Dependencies now use the TOML syntax instead of a custom one [#39](https://github.com/wojciechkepka/pkger/pull/39)
- Commands in configure, build and install scripts now use TOML syntax [#40](https://github.com/wojciechkepka/pkger/pull/40)
- Add `--trace` option that sets log level of pkger to trace and make `--debug` actually set debug
- Add some more fields for RPM builds, rename `section` to `group` and use it for RPM as well as DEB [#41](https://github.com/wojciechkepka/pkger/pull/41)
- Separate RPM and DEB fields in recipe metadata [#42](https://github.com/wojciechkepka/pkger/pull/42)
- Add missing fields for DEB builds, add `url` field to metadata [#43](https://github.com/wojciechkepka/pkger/pull/43)
- Add initial PKG target [#44](https://github.com/wojciechkepka/pkger/pull/44)
- Make `release` and `epoch` fields of metadata global rather than RPM specific
- Add some missing extra fields in metadata for PKG [#45](https://github.com/wojciechkepka/pkger/pull/45)
- Add optional boolean flags in recipe scripts that specify on which targets each command should be run
- Add a simple oneshot build without custom images [#46](https://github.com/wojciechkepka/pkger/pull/46)<|MERGE_RESOLUTION|>--- conflicted
+++ resolved
@@ -8,13 +8,10 @@
   even when the gpg signing is enabled in the configuration.
 - Move `forward_ssh_agent` option to `ssh` configuration and rename it to `forward_agent` [#60](https://github.com/wojciechkepka/pkger/pull/60)
 - Add `disable_key_verification` to `ssh` configuration [#60](https://github.com/wojciechkepka/pkger/pull/60)
-<<<<<<< HEAD
+- Add a warning when trying to build a recipe without a target
 - Fix applying patches with relative paths [#64](https://github.com/wojciechkepka/pkger/pull/64)
 - Recipes can now have a `recipe.yml` or `recipe.yaml` file where previously only `.yml` was accepted
   [#64](https://github.com/wojciechkepka/pkger/pull/64)
-=======
-- Add a warning when trying to build a recipe without a target
->>>>>>> 4b70e533
 
 # 0.3.0
 - Configure script now has a working directory set to `$PKGER_BLD_DIR`
